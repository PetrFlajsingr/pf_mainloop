cmake_minimum_required(VERSION 3.20)

include("cmake/HunterGate.cmake")
HunterGate(
        URL "https://github.com/cpp-pm/hunter/archive/v0.23.321.tar.gz"
        SHA1 "5e53cbb0429037ea8e2592bfd92704b8ff3ab492"
)


set(CPM_DOWNLOAD_LOCATION "${CMAKE_SOURCE_DIR}/cmake/CPM.cmake")
set(CPM_DOWNLOAD_VERSION 0.32.2)

if (NOT (EXISTS ${CPM_DOWNLOAD_LOCATION} AND CPM_VERSION STREQUAL CPM_DOWNLOAD_VERSION))
    message(STATUS "Downloading CPM.cmake")
    file(DOWNLOAD https://github.com/TheLartians/CPM.cmake/releases/download/v${CPM_DOWNLOAD_VERSION}/CPM.cmake ${CPM_DOWNLOAD_LOCATION})
endif ()

include(${CPM_DOWNLOAD_LOCATION})

project(pf_mainloop
<<<<<<< HEAD
        VERSION 1.0.2
        DESCRIPTION "Heaer only library providing a mainloop"
=======
        VERSION 1.0.1
        DESCRIPTION "Header only library providing a mainloop"
>>>>>>> 0635eb70
        HOMEPAGE_URL "https://github.com/PetrFlajsingr/pf_mainloop"
        )

if (MSVC AND CMAKE_CXX_COMPILER_VERSION VERSION_GREATER_EQUAL 19.29.30129 AND CMAKE_VERSION VERSION_GREATER 3.20.3)
    set(CMAKE_CXX_STANDARD 23) # /std:c++latest - unlocks the non stable cpp20 features. For new 16.11 versions
else ()
    set(CMAKE_CXX_STANDARD 20) # /std:c++latest for msvc and -std=c++20 for everyone else.
endif ()

CPMAddPackage(
        NAME pf_common
        GITHUB_REPOSITORY PetrFlajsingr/pf_common
<<<<<<< HEAD
        GIT_TAG v1.2.0
=======
        GIT_TAG v1.0.2
>>>>>>> 0635eb70
)

include(GNUInstallDirs)

add_library(${PROJECT_NAME} INTERFACE)
add_library(${PROJECT_NAME}::${PROJECT_NAME} ALIAS ${PROJECT_NAME})

target_include_directories(
        ${PROJECT_NAME}
        INTERFACE $<BUILD_INTERFACE:${${PROJECT_NAME}_SOURCE_DIR}/include>
        $<INSTALL_INTERFACE:${CMAKE_INSTALL_INCLUDEDIR}>)

target_compile_features(${PROJECT_NAME} INTERFACE cxx_std_20)

target_link_libraries(${PROJECT_NAME} INTERFACE pf_common::pf_common)


install(TARGETS ${PROJECT_NAME} pf_common magic_enum
        EXPORT ${PROJECT_NAME}_Targets
        ARCHIVE DESTINATION ${CMAKE_INSTALL_LIBDIR}
        LIBRARY DESTINATION ${CMAKE_INSTALL_LIBDIR}
        RUNTIME DESTINATION ${CMAKE_INSTALL_BINDIR})


include(CMakePackageConfigHelpers)

write_basic_package_version_file("${PROJECT_NAME}ConfigVersion.cmake"
        VERSION ${PROJECT_VERSION}
        COMPATIBILITY SameMajorVersion)

configure_package_config_file(
        "${PROJECT_SOURCE_DIR}/cmake/${PROJECT_NAME}Config.cmake.in"
        "${PROJECT_BINARY_DIR}/${PROJECT_NAME}Config.cmake"
        INSTALL_DESTINATION
        ${CMAKE_INSTALL_DATAROOTDIR}/${PROJECT_NAME}/cmake)


install(EXPORT ${PROJECT_NAME}_Targets
        FILE ${PROJECT_NAME}Targets.cmake
        NAMESPACE ${PROJECT_NAME}::
        DESTINATION ${CMAKE_INSTALL_DATAROOTDIR}/${PROJECT_NAME}/cmake)

install(FILES "${PROJECT_BINARY_DIR}/${PROJECT_NAME}Config.cmake"
        "${PROJECT_BINARY_DIR}/${PROJECT_NAME}ConfigVersion.cmake"
        DESTINATION ${CMAKE_INSTALL_DATAROOTDIR}/${PROJECT_NAME}/cmake)

install(DIRECTORY ${PROJECT_SOURCE_DIR}/include/pf_mainloop DESTINATION include)

set(CPACK_RESOURCE_FILE_LICENSE "${PROJECT_SOURCE_DIR}/LICENSE")

include(CPack)<|MERGE_RESOLUTION|>--- conflicted
+++ resolved
@@ -18,13 +18,8 @@
 include(${CPM_DOWNLOAD_LOCATION})
 
 project(pf_mainloop
-<<<<<<< HEAD
-        VERSION 1.0.2
-        DESCRIPTION "Heaer only library providing a mainloop"
-=======
         VERSION 1.0.1
         DESCRIPTION "Header only library providing a mainloop"
->>>>>>> 0635eb70
         HOMEPAGE_URL "https://github.com/PetrFlajsingr/pf_mainloop"
         )
 
@@ -37,11 +32,7 @@
 CPMAddPackage(
         NAME pf_common
         GITHUB_REPOSITORY PetrFlajsingr/pf_common
-<<<<<<< HEAD
-        GIT_TAG v1.2.0
-=======
         GIT_TAG v1.0.2
->>>>>>> 0635eb70
 )
 
 include(GNUInstallDirs)
